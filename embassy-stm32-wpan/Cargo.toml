[package]
name = "embassy-stm32-wpan"
version = "0.1.0"
edition = "2021"
license = "MIT OR Apache-2.0"

[package.metadata.embassy_docs]
src_base = "https://github.com/embassy-rs/embassy/blob/embassy-stm32-wpan-v$VERSION/embassy-stm32-wpan/src/"
src_base_git = "https://github.com/embassy-rs/embassy/blob/$COMMIT/embassy-stm32-wpan/src/"
target = "thumbv7em-none-eabihf"
features = ["stm32wb55rg"]

[dependencies]
embassy-stm32 = { version = "0.1.0", path = "../embassy-stm32" }
embassy-sync = { version = "0.2.0", path = "../embassy-sync" }
embassy-time = { version = "0.1.2", path = "../embassy-time", optional = true }
embassy-futures = { version = "0.1.0", path = "../embassy-futures" }
embassy-hal-common = { version = "0.1.0", path = "../embassy-hal-common" }
embassy-embedded-hal = { version = "0.1.0", path = "../embassy-embedded-hal" }

defmt = { version = "0.3", optional = true }
cortex-m = "0.7.6"
heapless = "0.7.16"
aligned = "0.4.1"

bit_field = "0.10.2"
stm32-device-signature = { version = "0.3.3", features = ["stm32wb5x"] }
<<<<<<< HEAD
stm32wb-hci = { version = "0.1.2", features = ["version-5-0"], optional = true }
bitflags = { version = "2.3.3", optional = true }

[features]
default = []
defmt = ["dep:defmt", "embassy-sync/defmt", "embassy-embedded-hal/defmt", "embassy-hal-common/defmt"]
=======
stm32wb-hci = { version = "0.1.3", optional = true }

[features]
defmt = ["dep:defmt", "embassy-sync/defmt", "embassy-embedded-hal/defmt", "embassy-hal-common/defmt", "stm32wb-hci?/defmt"]
>>>>>>> 0bde4992

ble = ["dep:stm32wb-hci"]
mac = ["dep:bitflags"]

stm32wb10cc = [ "embassy-stm32/stm32wb10cc" ]
stm32wb15cc = [ "embassy-stm32/stm32wb15cc" ]
stm32wb30ce = [ "embassy-stm32/stm32wb30ce" ]
stm32wb35cc = [ "embassy-stm32/stm32wb35cc" ]
stm32wb35ce = [ "embassy-stm32/stm32wb35ce" ]
stm32wb50cg = [ "embassy-stm32/stm32wb50cg" ]
stm32wb55cc = [ "embassy-stm32/stm32wb55cc" ]
stm32wb55ce = [ "embassy-stm32/stm32wb55ce" ]
stm32wb55cg = [ "embassy-stm32/stm32wb55cg" ]
stm32wb55rc = [ "embassy-stm32/stm32wb55rc" ]
stm32wb55re = [ "embassy-stm32/stm32wb55re" ]
stm32wb55rg = [ "embassy-stm32/stm32wb55rg" ]
stm32wb55vc = [ "embassy-stm32/stm32wb55vc" ]
stm32wb55ve = [ "embassy-stm32/stm32wb55ve" ]
stm32wb55vg = [ "embassy-stm32/stm32wb55vg" ]
stm32wb55vy = [ "embassy-stm32/stm32wb55vy" ]<|MERGE_RESOLUTION|>--- conflicted
+++ resolved
@@ -25,19 +25,11 @@
 
 bit_field = "0.10.2"
 stm32-device-signature = { version = "0.3.3", features = ["stm32wb5x"] }
-<<<<<<< HEAD
-stm32wb-hci = { version = "0.1.2", features = ["version-5-0"], optional = true }
+stm32wb-hci = { version = "0.1.3", optional = true }
 bitflags = { version = "2.3.3", optional = true }
 
 [features]
-default = []
-defmt = ["dep:defmt", "embassy-sync/defmt", "embassy-embedded-hal/defmt", "embassy-hal-common/defmt"]
-=======
-stm32wb-hci = { version = "0.1.3", optional = true }
-
-[features]
 defmt = ["dep:defmt", "embassy-sync/defmt", "embassy-embedded-hal/defmt", "embassy-hal-common/defmt", "stm32wb-hci?/defmt"]
->>>>>>> 0bde4992
 
 ble = ["dep:stm32wb-hci"]
 mac = ["dep:bitflags"]
